package dictator

import (
	"container/heap"
	"fmt"
<<<<<<< HEAD
=======
	"io/ioutil"
	"log"
>>>>>>> 42d3443e
	"math"
	"os"
	"runtime"
	"strings"
)

<<<<<<< HEAD
=======
var windowSize = flag.Int("windowsize", 16384, "Window size used by the compression")
var dictSize = flag.Int("dictsize", 16384, "Maximal size of the generated deflate dictionary")
var trainDir = flag.String("in", "", "Path to directory with the training data, mandatory")
var out = flag.String("out", "", "Name of the generated dictionary file, mandatory")
var compLevel = flag.Int("l", 4, "Specify the desired compression level 4-9")
var concurrency = flag.Int("j", runtime.GOMAXPROCS(0), "The maximum number of CPUs to use")

>>>>>>> 42d3443e
const (
	maxMatchLength = 258
	minMatchLength = 4
	hashBits       = 15
	hashSize       = 1 << hashBits
	hashMask       = (1 << hashBits) - 1
)

type compressionLevel struct {
	good, lazy, nice, chain int
}

var levels = []compressionLevel{
	{}, // 0
	{3, 0, 8, 4},
	{3, 0, 16, 8},
	{3, 0, 32, 32},
	{4, 4, 16, 16},
	{8, 16, 32, 32},
	{8, 16, 128, 128},
	{8, 32, 128, 256},
	{32, 128, 258, 1024},
	{32, 258, 258, 4096},
}

type dictator struct {
	// Pseudo deflate variables, we need those to perform deflate like matching, to identify strings that are emmited as is
	compressionLevel
	window   []byte
	hashHead [32768]int
	hashPrev []int
	// Accumulate characters emitted as is
	stringBuf []byte
	stringLen int
	// Count all the strings here
	table map[string]int
}

func NewDictator(windowSize int) *dictator {
	dictator := new(dictator)
	dictator.hashPrev = make([]int, windowSize)
	dictator.stringBuf = make([]byte, windowSize)
	return dictator
}

func (d *dictator) init(level int) (err error) {
	if level < 4 || level > 9 {
		return fmt.Errorf("Only supports levels [4, 9], got %d", level)
	}

	d.compressionLevel = levels[level]
	d.stringLen = 0
	d.table = make(map[string]int)
	for i := range d.hashHead {
		d.hashHead[i] = -1
	}
	return nil
}

// Try to find a match starting at index whose length is greater than prevSize.
// We only look at chainCount possibilities before giving up.
func (d *dictator) findMatch(pos int, prevHead int, prevLength int, lookahead int) (length, offset int, ok bool) {

	minMatchLook := maxMatchLength
	if lookahead < minMatchLook {
		minMatchLook = lookahead
	}

	win := d.window

	// We quit when we get a match that's at least nice long
	nice := len(win) - pos

	if d.nice < nice {
		nice = d.nice
	}

	// If we've got a match that's good enough, only look in 1/4 the chain.
	tries := d.chain
	length = prevLength
	if length >= d.good {
		tries >>= 2
	}

	w0 := win[pos]
	w1 := win[pos+1]
	wEnd := win[pos+length]

	for i := prevHead; tries > 0; tries-- {
		if w0 == win[i] && w1 == win[i+1] && wEnd == win[i+length] {
			n := 2
			for pos+n < len(win) && win[i+n] == win[pos+n] {
				n++
			}

			if n > length && (n > 3) {
				length = n
				offset = pos - i
				ok = true
				if n >= nice {
					// The match is good enough that we don't try to find a better one.
					break
				}
				wEnd = win[pos+n]
			}
		}
		if i = d.hashPrev[i]; i < 0 {
			break
		}
	}
	return
}

func (d *dictator) findIncompressible(in []byte) {
	d.window = in
	pos := 0
	length := minMatchLength - 1

	for {
		lookahead := len(in) - pos
		if lookahead <= minMatchLength {
			break
		}

		hash := ((int(in[pos]) << 10) ^ (int(in[pos]) << 5) ^ (int(in[pos]))) & hashMask
		hashHead := d.hashHead[hash]
		d.hashPrev[pos] = hashHead
		d.hashHead[hash] = pos

		prevLength := length
		if hashHead >= 0 && prevLength < d.nice {
			if newLength, _, ok := d.findMatch(pos, hashHead, minMatchLength-1, lookahead); ok {
				length = newLength
			}
		}

		// Now deflate would output the previous match, therefore if accumulated enough uncompressed bytes, "flush" them
		if prevLength >= minMatchLength && length <= prevLength {
			if d.stringLen >= minMatchLength {
				key := string(d.stringBuf[:d.stringLen])
				d.table[key]++
				d.stringLen = 0
			}
			newPos := pos + prevLength - 1
			if newPos >= len(in) {
				break
			}
			pos++
			for pos < newPos {
				hash := ((int(in[pos]) << 10) ^ (int(in[pos]) << 5) ^ (int(in[pos]))) & hashMask
				hashHead := d.hashHead[hash]
				d.hashPrev[pos] = hashHead
				d.hashHead[hash] = pos
				pos++
			}
			length = minMatchLength - 1
			// Or the previous literal
		} else if pos > 0 {
			d.stringBuf[d.stringLen] = d.window[pos-1]
			d.stringLen++
			pos++
		} else {
			pos++
		}
	}
	if d.stringLen > minMatchLength {
		d.table[string(d.stringBuf[:d.stringLen])]++
		d.stringLen = 0
	}
}

// An Item is something we manage in a priority queue.
type scoredString struct {
	value string // The value of the item; arbitrary.
	score int    // The priority of the item in the queue.
}

// A PriorityQueue implements heap.Interface and holds scoredStrings
type PriorityQueue []*scoredString

func (pq PriorityQueue) Len() int { return len(pq) }

func (pq PriorityQueue) Less(i, j int) bool {
	// We want Pop to give us the highest, not lowest, priority so we use greater than here.
	return pq[i].score > pq[j].score
}

func (pq PriorityQueue) Swap(i, j int) {
	pq[i], pq[j] = pq[j], pq[i]
}

func (pq *PriorityQueue) Push(x interface{}) {
	item := x.(*scoredString)
	*pq = append(*pq, item)
}

func (pq *PriorityQueue) Pop() interface{} {
	old := *pq
	n := len(old)
	item := old[n-1]
	*pq = old[0 : n-1]
	return item
}

<<<<<<< HEAD
func GenerateTable(windowSize int, paths []string, compLevel int, progress chan float64) (table map[string]int) {
	table = make(map[string]int)
	window := make([]byte, windowSize)
	d := NewDictator(windowSize)
=======
func PrintUsage() {
	flag.PrintDefaults()
}

func findUncompressableFromFile(path string) (map[string]int, error) {
	file, err := os.Open(path)
	if err != nil {
		return make(map[string]int), err
	}
	defer file.Close()
	window := make([]byte, *windowSize)
	count, err := file.Read(window[:len(window)])
	if err != nil {
		return make(map[string]int), err
	}
	d := NewDictator(*windowSize)
	d.init(*compLevel)
	d.findUncompressable(window[:count])

	return d.table, nil
}

func main() {
	flag.Parse()

	if *trainDir == "" || *out == "" || *compLevel < 4 || *compLevel > 9 {
		PrintUsage()
		return
	}

	files, _ := ioutil.ReadDir(*trainDir)
	// Channel of tasks to run in parallel.
	tasks := make(chan string, len(files))
	// Output channel for tasks.
	output := make(chan map[string]int, *concurrency)

	// Create a worker pool sized to the number of CPUs.
	for i := 0; i < *concurrency; i++ {
		go func() {
			for path := range tasks {
				// Create a table of all uncompressable strings in the file.
				table, err := findUncompressableFromFile(path)
				if err != nil {
					log.Fatal("Failed to read file:", err)
				}
				output <- table
			}
		}()
	}
>>>>>>> 42d3443e

	for _, f := range files {
		path := *trainDir + "/" + f.Name()
		tasks <- path
	}
	close(tasks)

	table := make(map[string]int)
	percent := float64(0)
<<<<<<< HEAD
	for num, path := range paths {
		file, err := os.Open(path) // For read access
		if err != nil {
			continue
		}
		defer file.Close()
		count, err := file.Read(window[:len(window)])
		d.init(compLevel)
		// Create a table of all incompressible strings in the file
		d.findIncompressible(window[:count])
		// Merge with the main table
		for k, _ := range d.table {
			table[k]++
		}

		if newPercent := float64(num) / float64(len(paths)) * 100; (newPercent - percent) >= 1 {
=======
	// Merge uncompressable strings from all files into one table.
	for i := 0; i < len(files); i++ {
		fileTable := <-output
		for k, _ := range fileTable {
			table[k]++
		}
		if newPercent := float64(i) / float64(len(files)) * 100; (newPercent - percent) >= 1 {
>>>>>>> 42d3443e
			percent = math.Floor(newPercent)
			progress <- newPercent
		}
	}
<<<<<<< HEAD
	close(progress)

	return
}

func GenerateDictionary(table map[string]int, dictSize int, threshold int) (dictionary string) {
=======
	close(output)

	fmt.Println("\r100%  ")
	fmt.Println("Total uncompressible strings found: ", len(table))
	// If a string appeares in less than 1% of the files, it is probably useless
	threshold := int(math.Ceil(float64(len(files)) * 0.01))
	// Remove unique strings, score others and put into a heap
>>>>>>> 42d3443e
	pq := make(PriorityQueue, 0)
	heap.Init(&pq)
	for i, v := range table {
		// Ignore strings that are not present in more than "threshold" files
		if v < threshold {
			delete(table, i)
		} else {
			item := &scoredString{i, (v * (len(i) - 3)) / len(i)}
			heap.Push(&pq, item)
		}
	}

<<<<<<< HEAD
	// Start popping strings from the heap. We want the highest scoring closer to the end, so they are encoded with smaller distance value
	for (pq.Len() > 0) && (len(dictionary) < dictSize) {
=======
	var dictionary string
	dictLen := *dictSize

	// Start poping strings from the heap. We want the highest scoring closer to the end, so they are encoded with smaller distance value
	for (pq.Len() > 0) && (len(dictionary) < dictLen) {
>>>>>>> 42d3443e
		item := heap.Pop(&pq).(*scoredString)
		// Ignore strings that already made it to the dictionary, append others in front
		if !strings.Contains(dictionary, item.value) {
			dictionary = item.value + dictionary
		}
	}

	// Truncate
	if len(dictionary) > dictSize {
		dictionary = dictionary[len(dictionary) - dictSize:]
	}

	return
}<|MERGE_RESOLUTION|>--- conflicted
+++ resolved
@@ -3,27 +3,12 @@
 import (
 	"container/heap"
 	"fmt"
-<<<<<<< HEAD
-=======
-	"io/ioutil"
 	"log"
->>>>>>> 42d3443e
 	"math"
 	"os"
-	"runtime"
 	"strings"
 )
 
-<<<<<<< HEAD
-=======
-var windowSize = flag.Int("windowsize", 16384, "Window size used by the compression")
-var dictSize = flag.Int("dictsize", 16384, "Maximal size of the generated deflate dictionary")
-var trainDir = flag.String("in", "", "Path to directory with the training data, mandatory")
-var out = flag.String("out", "", "Name of the generated dictionary file, mandatory")
-var compLevel = flag.Int("l", 4, "Specify the desired compression level 4-9")
-var concurrency = flag.Int("j", runtime.GOMAXPROCS(0), "The maximum number of CPUs to use")
-
->>>>>>> 42d3443e
 const (
 	maxMatchLength = 258
 	minMatchLength = 4
@@ -228,54 +213,32 @@
 	return item
 }
 
-<<<<<<< HEAD
-func GenerateTable(windowSize int, paths []string, compLevel int, progress chan float64) (table map[string]int) {
-	table = make(map[string]int)
-	window := make([]byte, windowSize)
-	d := NewDictator(windowSize)
-=======
-func PrintUsage() {
-	flag.PrintDefaults()
-}
-
-func findUncompressableFromFile(path string) (map[string]int, error) {
+func findIncompressibleFromFile(path string, windowSize int, compLevel int) (map[string]int, error) {
 	file, err := os.Open(path)
 	if err != nil {
 		return make(map[string]int), err
 	}
 	defer file.Close()
-	window := make([]byte, *windowSize)
+	window := make([]byte, windowSize)
 	count, err := file.Read(window[:len(window)])
 	if err != nil {
 		return make(map[string]int), err
 	}
-	d := NewDictator(*windowSize)
-	d.init(*compLevel)
-	d.findUncompressable(window[:count])
+	d := NewDictator(windowSize)
+	d.init(compLevel)
+	d.findIncompressible(window[:count])
 
 	return d.table, nil
 }
 
-func main() {
-	flag.Parse()
-
-	if *trainDir == "" || *out == "" || *compLevel < 4 || *compLevel > 9 {
-		PrintUsage()
-		return
-	}
-
-	files, _ := ioutil.ReadDir(*trainDir)
-	// Channel of tasks to run in parallel.
-	tasks := make(chan string, len(files))
-	// Output channel for tasks.
-	output := make(chan map[string]int, *concurrency)
-
-	// Create a worker pool sized to the number of CPUs.
-	for i := 0; i < *concurrency; i++ {
+func GenerateTable(windowSize int, paths []string, compLevel int, progress chan float64, concurrency int) (table map[string]int) {
+	tasks := make(chan string, len(paths))
+	output := make(chan map[string]int, concurrency)
+
+	for i := 0; i < concurrency; i++ {
 		go func() {
 			for path := range tasks {
-				// Create a table of all uncompressable strings in the file.
-				table, err := findUncompressableFromFile(path)
+				table, err := findIncompressibleFromFile(path, windowSize, compLevel)
 				if err != nil {
 					log.Fatal("Failed to read file:", err)
 				}
@@ -283,62 +246,32 @@
 			}
 		}()
 	}
->>>>>>> 42d3443e
-
-	for _, f := range files {
-		path := *trainDir + "/" + f.Name()
+
+	for _, path := range paths {
 		tasks <- path
 	}
 	close(tasks)
 
-	table := make(map[string]int)
+	table = make(map[string]int)
 	percent := float64(0)
-<<<<<<< HEAD
-	for num, path := range paths {
-		file, err := os.Open(path) // For read access
-		if err != nil {
-			continue
-		}
-		defer file.Close()
-		count, err := file.Read(window[:len(window)])
-		d.init(compLevel)
-		// Create a table of all incompressible strings in the file
-		d.findIncompressible(window[:count])
-		// Merge with the main table
-		for k, _ := range d.table {
-			table[k]++
-		}
-
-		if newPercent := float64(num) / float64(len(paths)) * 100; (newPercent - percent) >= 1 {
-=======
-	// Merge uncompressable strings from all files into one table.
-	for i := 0; i < len(files); i++ {
+
+	for i := 0; i < len(paths); i++ {
 		fileTable := <-output
 		for k, _ := range fileTable {
 			table[k]++
 		}
-		if newPercent := float64(i) / float64(len(files)) * 100; (newPercent - percent) >= 1 {
->>>>>>> 42d3443e
+
+		if newPercent := float64(i) / float64(len(paths)) * 100; (newPercent - percent) >= 1 {
 			percent = math.Floor(newPercent)
 			progress <- newPercent
 		}
 	}
-<<<<<<< HEAD
 	close(progress)
 
 	return
 }
 
 func GenerateDictionary(table map[string]int, dictSize int, threshold int) (dictionary string) {
-=======
-	close(output)
-
-	fmt.Println("\r100%  ")
-	fmt.Println("Total uncompressible strings found: ", len(table))
-	// If a string appeares in less than 1% of the files, it is probably useless
-	threshold := int(math.Ceil(float64(len(files)) * 0.01))
-	// Remove unique strings, score others and put into a heap
->>>>>>> 42d3443e
 	pq := make(PriorityQueue, 0)
 	heap.Init(&pq)
 	for i, v := range table {
@@ -351,16 +284,9 @@
 		}
 	}
 
-<<<<<<< HEAD
 	// Start popping strings from the heap. We want the highest scoring closer to the end, so they are encoded with smaller distance value
 	for (pq.Len() > 0) && (len(dictionary) < dictSize) {
-=======
-	var dictionary string
-	dictLen := *dictSize
-
-	// Start poping strings from the heap. We want the highest scoring closer to the end, so they are encoded with smaller distance value
-	for (pq.Len() > 0) && (len(dictionary) < dictLen) {
->>>>>>> 42d3443e
+
 		item := heap.Pop(&pq).(*scoredString)
 		// Ignore strings that already made it to the dictionary, append others in front
 		if !strings.Contains(dictionary, item.value) {
